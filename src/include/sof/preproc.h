/*
 * Copyright (c) 2016, Intel Corporation
 * All rights reserved.
 *
 * Redistribution and use in source and binary forms, with or without
 * modification, are permitted provided that the following conditions are met:
 *   * Redistributions of source code must retain the above copyright
 *     notice, this list of conditions and the following disclaimer.
 *   * Redistributions in binary form must reproduce the above copyright
 *     notice, this list of conditions and the following disclaimer in the
 *     documentation and/or other materials provided with the distribution.
 *   * Neither the name of the Intel Corporation nor the
 *     names of its contributors may be used to endorse or promote products
 *     derived from this software without specific prior written permission.
 *
 * THIS SOFTWARE IS PROVIDED BY THE COPYRIGHT HOLDERS AND CONTRIBUTORS "AS IS"
 * AND ANY EXPRESS OR IMPLIED WARRANTIES, INCLUDING, BUT NOT LIMITED TO, THE
 * IMPLIED WARRANTIES OF MERCHANTABILITY AND FITNESS FOR A PARTICULAR PURPOSE
 * ARE DISCLAIMED. IN NO EVENT SHALL THE COPYRIGHT OWNER OR CONTRIBUTORS BE
 * LIABLE FOR ANY DIRECT, INDIRECT, INCIDENTAL, SPECIAL, EXEMPLARY, OR
 * CONSEQUENTIAL DAMAGES (INCLUDING, BUT NOT LIMITED TO, PROCUREMENT OF
 * SUBSTITUTE GOODS OR SERVICES; LOSS OF USE, DATA, OR PROFITS; OR BUSINESS
 * INTERRUPTION) HOWEVER CAUSED AND ON ANY THEORY OF LIABILITY, WHETHER IN
 * CONTRACT, STRICT LIABILITY, OR TORT (INCLUDING NEGLIGENCE OR OTHERWISE)
 * ARISING IN ANY WAY OUT OF THE USE OF THIS SOFTWARE, EVEN IF ADVISED OF THE
 * POSSIBILITY OF SUCH DAMAGE.
 *
 * Author: Michal Jerzy Wierzbicki <michalx.wierzbicki@intel.com>
 */

#ifndef __INCLUDE_MACRO_METAPROGRAMMING__
#define __INCLUDE_MACRO_METAPROGRAMMING__

/* Macros in this file are to be invoked directly from code.
 * In order to work, they require a number of other macros that are
 * defined in the header file specified below.
 * Macros from the file specified below are not to meant to be used
 * directly / independently.
 * For more detailed commentary of innards of macros in this file,
 * see file specified below.
 */
#include <sof/preproc-private.h>

/* count number of var args - during preprocesing
 * works for predefined number of args
 * META_COUNT_VARAGS_BEFORE_COMPILE(A,B,C,D) evaluates to 4
 */
#define META_COUNT_VARAGS_BEFORE_COMPILE(...)\
<<<<<<< HEAD
	META_DEC(\
		_META_PP_NARG_BEFORE_COMPILE_(\
			_, ##__VA_ARGS__, _META_PP_RSEQ_N()\
		)\
	)
=======
	_META_PP_NARG_BEFORE_COMPILE_(_, ##__VA_ARGS__, _META_PP_RSEQ_N())
>>>>>>> 019eadeb

/* treat x as string while forcing x expansion beforehand */
#define META_QUOTE(x) _META_QUOTE(x)

/* concat x and y while forcing x and y expansion beforehand */
#define META_CONCAT(x, y) _META_CONCAT_BASE(x, y)

/* discard first x-1 args in vararg and return the xth arg */

#define META_GET_ARG_N(n, ...) META_CONCAT(_META_GET_ARG_, n)(__VA_ARGS__)

#define META_HAS_ARGS(...) META_BOOL(\
	_META_GET_ARG_1(_META_NO_ARGS __VA_ARGS__)()\
)

/* Only META_NOT(0)   evaulates to 1
 * notice, that any x!=0 would also result in 0
 * e.x. META_NOT(123) evaluates to 0
 */
#define META_NOT(x) _META_IS_PROBE(META_CONCAT(_META_NOT_, x))
/* hacky way to convert tokens into 0 1*/
#define META_BOOL(x) META_NOT(META_NOT(x))

/* META_IF_ELSE(X)(a)(b) expands to
 * b for X == 0
 * a for X != 0
 */
#define META_IF_ELSE(condition) _META_IF_ELSE(META_BOOL(condition))

/* same story with indirection as META_IF_ELSE */
#define META_IF(condition) _META_IIF(META_BOOL(condition))

/* primitive recursion
 * default depth is 1024
 */
#define META_RECURSE(...) _META_REQRS_1024(__VA_ARGS__)
/* choose explicitly depth of recursion
 */
#define META_RECURSE_N(depth, ...)\
	META_CONCAT(_META_REQRS_, depth)(__VA_ARGS__)

/* The only sane way I found to increment values in cpreproc */
#define META_INC(x) META_CONCAT(_META_INC_, x)

/* The only sane way I found to decrement values in cpreproc */
#define META_DEC(x) META_CONCAT(_META_DEC_, x)

/* Delay macro m expansion depth times
 * by writing META_DEFER(0, m)(args) we expand it in 1st scan
 * by writing META_DEFER(1, m)(args) we expand it in 2nd scan
 * ...
 * by writing META_DEFER(n, m)(args) we expand it in n+1nth scan
 */
#define META_DEFER(depth, m) m _META_DEFER_N(depth)

/* while(count--!=0) do
 * uses DEC so count == N can only work if all following exist
 * DEC_0, DEC_1, ..., DEC_N-1, DEC_N
 */
#define META_REPEAT(count, macro, ...)\
	_META_WHEN(count)\
	(\
		_META_DEFER_2(_META_REPEAT_INDIRECT) ()  \
			(META_DEC(count), macro, __VA_ARGS__)\
		_META_DEFER_2(macro)\
			(META_DEC(count),        __VA_ARGS__)\
	)

/* map every group of arg_count arguments onto function m
 * i.e. arg_count=2;m=ADD;args=1,2,3,4,5,6,7...
 * results in ADD(1,2) ADD(3,4) ADD(5,6) and so on
 * MAP##N must exist for arg_count == N to work
 */
#define META_MAP(arg_count, m, ...)\
	META_CONCAT(_META_MAP_, arg_count)(m, __VA_ARGS__)

/* map aggregator and every group of arg_count arguments onto function m
 * i.e. aggr=x;arg_count=1;m=ADD;args=1,2,3,4,5,6,7...
 * results in x = ... ADD(7,ADD(6,ADD(5,ADD(4,ADD(3,ADD(2,ADD(1,x))))))) ...
 * MAP##N must exist for arg_count == N to work
 */
#define META_MAP_AGGREGATE(arg_count, m, aggr, ...)\
	META_CONCAT(_META_MAP_AGGREGATE_, arg_count)(m, aggr, __VA_ARGS__)

/* META_CONCAT_SEQ is basicaly variadic version of macro META_CONCAT
 * META_CONCAT_SEQ(A,B,C,D) tokenizes to ABCD
 */
#define META_CONCAT_SEQ(aggr, ...) META_RECURSE(\
	META_MAP_AGGREGATE(1, META_CONCAT, aggr, __VA_ARGS__))

/* META_CONCAT with parametrised delimeter between concatenised tokens
 * META_CONCAT_SEQ_DELIM_(A,B,C,D) tokenizes as A_B_C_D
 */
#define META_CONCAT_SEQ_DELIM_(aggr, ...) META_RECURSE(\
	META_MAP_AGGREGATE(1, _META_CONCAT_DELIM_, aggr, __VA_ARGS__))

/* META_SEQ_FROM_0_TO(3, META_SEQ_STEP_param)
 * produces , param0 , param1 , param2
 */
#define META_SEQ_FROM_0_TO(arg_count, func)\
	META_RECURSE(META_REPEAT(arg_count, func, ~))

/* Macros to be used as 2nd argument of macro META_SEQ_FROM_0_TO
 * for instance
 * META_SEQ_FROM_0_TO(arg_count, META_SEQ_STEP)
 * produces
 * 0 1 2 3 4
 */
#define META_SEQ_STEP(i, _) i
#define META_SEQ_STEP_param(i, _) , META_CONCAT(param, i)
#define META_SEQ_STEP_param_uint32_t(i, _) , uint32_t META_CONCAT(param, i)
#define META_SEQ_STEP_param_uint64_t(i, _) , uint64_t META_CONCAT(param, i)
#define META_SEQ_STEP_param_int32_t( i, _) ,  int32_t META_CONCAT(param, i)
#define META_SEQ_STEP_param_int64_t( i, _) ,  int64_t META_CONCAT(param, i)

#define META_SEQ_STEP_id(i, _) , META_CONCAT(id_, i)
#define META_SEQ_STEP_id_uint32_t(i, _) , uint32_t META_CONCAT(id_, i)

/* generates function signature
 * for instance with:
 *   prefix=foo ; postfix=__bar ; return_t=void
 *   args=(int x, int y)
 * will produce:
 *  void foo_bar(int x, int y)
 */
#define META_FUNC_WITH_VARARGS(prefix, postfix, return_t, args)\
		return_t META_CONCAT(prefix, postfix) (args)

#endif // __INCLUDE_MACRO_METAPROGRAMMING__<|MERGE_RESOLUTION|>--- conflicted
+++ resolved
@@ -46,15 +46,11 @@
  * META_COUNT_VARAGS_BEFORE_COMPILE(A,B,C,D) evaluates to 4
  */
 #define META_COUNT_VARAGS_BEFORE_COMPILE(...)\
-<<<<<<< HEAD
 	META_DEC(\
 		_META_PP_NARG_BEFORE_COMPILE_(\
 			_, ##__VA_ARGS__, _META_PP_RSEQ_N()\
 		)\
 	)
-=======
-	_META_PP_NARG_BEFORE_COMPILE_(_, ##__VA_ARGS__, _META_PP_RSEQ_N())
->>>>>>> 019eadeb
 
 /* treat x as string while forcing x expansion beforehand */
 #define META_QUOTE(x) _META_QUOTE(x)
